--- conflicted
+++ resolved
@@ -36,11 +36,7 @@
                             script_file='testscript', mfile=False)
                                 
     yield assert_equal, mi.cmdline, \
-<<<<<<< HEAD
-        matlab_cmd + ' -nodesktop -nosplash -singleCompThread -r "fprintf(1,\'Executing code at %s:\\n\',datestr(now));ver,try,whos,catch ME,ME,ME.stack,fprintf(\'%s\\n\',ME.message);fprintf(2,\'<MatlabScriptException>\');fprintf(2,\'%s\\n\',ME.message);fprintf(2,\'File:%s\\nName:%s\\nLine:%d\\n\',ME.stack.file,ME.stack.name,ME.stack.line);fprintf(2,\'</MatlabScriptException>\');end;;exit"'
-=======
         matlab_cmd + ' -nodesktop -nosplash -singleCompThread -r "fprintf(1,\'Executing code at %s:\\n\',datestr(now));ver,try,whos,catch ME,fprintf(2,\'MATLAB code threw an exception:\\n\');fprintf(2,\'%s\\n\',ME.message);if length(ME.stack) ~= 0, fprintf(2,\'File:%s\\nName:%s\\nLine:%d\\n\',ME.stack.file,ME.stack.name,ME.stack.line);, end;end;;exit"'
->>>>>>> 6572aa08
  
     yield assert_equal, mi.inputs.script, 'whos'
     yield assert_equal, mi.inputs.script_file, 'testscript'
@@ -56,11 +52,7 @@
         yield assert_true, k in spec.copyable_trait_names()
     yield assert_true, spec.nodesktop
     yield assert_true, spec.nosplash
-<<<<<<< HEAD
-    yield assert_false, spec.mfile
-=======
     yield assert_true, spec.mfile
->>>>>>> 6572aa08
     yield assert_equal, spec.script_file, 'pyscript.m'
 
 @skipif(no_matlab)
@@ -81,14 +73,9 @@
     cwd = os.getcwd()
     basedir = mkdtemp()
     os.chdir(basedir)
-<<<<<<< HEAD
-    res = mlab.MatlabCommand(script='foo', paths=[basedir], mfile=True).run() # bypasses ubuntu dash issue
-    yield assert_equal, res.runtime.returncode, 1
-=======
     # bypasses ubuntu dash issue
     mc = mlab.MatlabCommand(script='foo;', paths=[basedir], mfile=True)
     yield assert_raises, RuntimeError, mc.run
->>>>>>> 6572aa08
     res = mlab.MatlabCommand(script='a=1;', paths=[basedir], mfile=True).run() # bypasses ubuntu dash issue
     yield assert_equal, res.runtime.returncode, 0
     os.chdir(cwd)
