# emacs: -*- mode: python; py-indent-offset: 4; indent-tabs-mode: nil -*-
# vi: set ft=python sts=4 ts=4 sw=4 et:
"""Tests for the engine module
"""
import os
from copy import deepcopy
from tempfile import mkdtemp
from shutil import rmtree
from nose import with_setup

import networkx as nx

from nipype.testing import (assert_raises, assert_equal, assert_true,
                            assert_false, skipif)
import nipype.interfaces.base as nib
from nipype.utils.filemanip import cleandir
import nipype.pipeline.engine as pe

class InputSpec(nib.TraitedSpec):
    input1 = nib.traits.Int(desc='a random int')
    input2 = nib.traits.Int(desc='a random int')

class OutputSpec(nib.TraitedSpec):
    output1 = nib.traits.List(nib.traits.Int, desc='outputs')

class TestInterface(nib.BaseInterface):
    input_spec = InputSpec
    output_spec = OutputSpec
    
    def _run_interface(self, runtime):
        runtime.returncode = 0
        return runtime
    
    def _list_outputs(self):
        outputs = self._outputs().get()
        outputs['output1'] = [1, self.inputs.input1]
        return outputs


# Workflow
def test_init():
    yield assert_raises, Exception, pe.Workflow
    pipe = pe.Workflow(name='pipe')
    yield assert_equal, type(pipe._graph), nx.DiGraph
<<<<<<< HEAD
    yield assert_equal, pipe._execgraph, None
=======
>>>>>>> 6572aa08

def test_connect():
    pipe = pe.Workflow(name='pipe')
    mod1 = pe.Node(interface=TestInterface(),name='mod1')
    mod2 = pe.Node(interface=TestInterface(),name='mod2')
    pipe.connect([(mod1,mod2,[('output1','input1')])])

    yield assert_true, mod1 in pipe._graph.nodes()
    yield assert_true, mod2 in pipe._graph.nodes()
    yield assert_equal, pipe._graph.get_edge_data(mod1,mod2), {'connect':[('output1','input1')]}

def test_add_nodes():
    pipe = pe.Workflow(name='pipe')
    mod1 = pe.Node(interface=TestInterface(),name='mod1')
    mod2 = pe.Node(interface=TestInterface(),name='mod2')
    pipe.add_nodes([mod1,mod2])

    yield assert_true, mod1 in pipe._graph.nodes()
    yield assert_true, mod2 in pipe._graph.nodes()

<<<<<<< HEAD
def test_generate_dependency_list():
    pipe = pe.Workflow(name='pipe')
    mod1 = pe.Node(interface=TestInterface(),name='mod1')
    mod2 = pe.Node(interface=TestInterface(),name='mod2')
    pipe.connect([(mod1,mod2,[('output1','input1')])])
    pipe._create_flat_graph()
    pipe._execgraph = pe._generate_expanded_graph(deepcopy(pipe._flatgraph))
    pipe._generate_dependency_list()
    yield assert_false, pipe._execgraph == None
    yield assert_equal, len(pipe.procs), 2
    yield assert_false, pipe.proc_done[1]
    yield assert_false, pipe.proc_pending[1]
    mod1_node = pipe.get_exec_node('pipe.mod1')
    mod2_node = pipe.get_exec_node('pipe.mod2')
    yield assert_equal, pipe.depidx[pipe.procs.index(mod1_node),pipe.procs.index(mod2_node)], 1

=======
>>>>>>> 6572aa08
def test_run_in_series():
    cur_dir = os.getcwd()
    temp_dir = mkdtemp(prefix='test_engine_')
    os.chdir(temp_dir)

    pipe = pe.Workflow(name='pipe')
    mod1 = pe.Node(interface=TestInterface(),name='mod1')
    mod2 = pe.MapNode(interface=TestInterface(),
                      iterfield=['input1'],
                      name='mod2')
    pipe.connect([(mod1,mod2,[('output1','input1')])])
    pipe.base_dir = os.getcwd()
    mod1.inputs.input1 = 1
    execgraph = pipe.run()
    names = ['.'.join((node._hierarchy,node.name)) for node in execgraph.nodes()]
    node = execgraph.nodes()[names.index('pipe.mod1')]
    result = node.get_output('output1')
    # NOTE: yield statements in nose cause the setup function to be
    # called at this point in the code, after all of the above is
    # executed!
    yield assert_equal, result, [1, 1]
    os.chdir(cur_dir)
    rmtree(temp_dir)

# Test graph expansion.  The following set tests the building blocks
# of the graph expansion routine.
# XXX - SG I'll create a graphical version of these tests and actually
# ensure that all connections are tested later

def test1():
    pipe = pe.Workflow(name='pipe')
    mod1 = pe.Node(interface=TestInterface(),name='mod1')
    pipe.add_nodes([mod1])
<<<<<<< HEAD
    pipe._create_flat_graph()
    pipe._execgraph = pe._generate_expanded_graph(deepcopy(pipe._flatgraph))
=======
    pipe._flatgraph = pipe._create_flat_graph()
    pipe._execgraph = pe.generate_expanded_graph(deepcopy(pipe._flatgraph))
>>>>>>> 6572aa08
    yield assert_equal, len(pipe._execgraph.nodes()), 1
    yield assert_equal, len(pipe._execgraph.edges()), 0

def test2():
    pipe = pe.Workflow(name='pipe')
    mod1 = pe.Node(interface=TestInterface(),name='mod1')
    mod1.iterables = dict(input1=lambda:[1,2],input2=lambda:[1,2])
    pipe.add_nodes([mod1])
<<<<<<< HEAD
    pipe._create_flat_graph()
    pipe._execgraph = pe._generate_expanded_graph(deepcopy(pipe._flatgraph))
=======
    pipe._flatgraph = pipe._create_flat_graph()
    pipe._execgraph = pe.generate_expanded_graph(deepcopy(pipe._flatgraph))
>>>>>>> 6572aa08
    yield assert_equal, len(pipe._execgraph.nodes()), 4
    yield assert_equal, len(pipe._execgraph.edges()), 0
    
def test3():
    pipe = pe.Workflow(name='pipe')
    mod1 = pe.Node(interface=TestInterface(),name='mod1')
    mod1.iterables = {}
    mod2 = pe.Node(interface=TestInterface(),name='mod2')
    mod2.iterables = dict(input1=lambda:[1,2])
    pipe.connect([(mod1,mod2,[('output1','input2')])])
<<<<<<< HEAD
    pipe._create_flat_graph()
    pipe._execgraph = pe._generate_expanded_graph(deepcopy(pipe._flatgraph))
=======
    pipe._flatgraph = pipe._create_flat_graph()
    pipe._execgraph = pe.generate_expanded_graph(deepcopy(pipe._flatgraph))
>>>>>>> 6572aa08
    yield assert_equal, len(pipe._execgraph.nodes()), 3
    yield assert_equal, len(pipe._execgraph.edges()), 2
    
def test4():
    pipe = pe.Workflow(name='pipe')
    mod1 = pe.Node(interface=TestInterface(),name='mod1')
    mod2 = pe.Node(interface=TestInterface(),name='mod2')
    mod1.iterables = dict(input1=lambda:[1,2])
    mod2.iterables = {}
    pipe.connect([(mod1,mod2,[('output1','input2')])])
<<<<<<< HEAD
    pipe._create_flat_graph()
    pipe._execgraph = pe._generate_expanded_graph(deepcopy(pipe._flatgraph))
=======
    pipe._flatgraph = pipe._create_flat_graph()
    pipe._execgraph = pe.generate_expanded_graph(deepcopy(pipe._flatgraph))
>>>>>>> 6572aa08
    yield assert_equal, len(pipe._execgraph.nodes()), 4
    yield assert_equal, len(pipe._execgraph.edges()), 2

def test5():
    pipe = pe.Workflow(name='pipe')
    mod1 = pe.Node(interface=TestInterface(),name='mod1')
    mod2 = pe.Node(interface=TestInterface(),name='mod2')
    mod1.iterables = dict(input1=lambda:[1,2])
    mod2.iterables = dict(input1=lambda:[1,2])
    pipe.connect([(mod1,mod2,[('output1','input2')])])
<<<<<<< HEAD
    pipe._create_flat_graph()
    pipe._execgraph = pe._generate_expanded_graph(deepcopy(pipe._flatgraph))
=======
    pipe._flatgraph = pipe._create_flat_graph()
    pipe._execgraph = pe.generate_expanded_graph(deepcopy(pipe._flatgraph))
>>>>>>> 6572aa08
    yield assert_equal, len(pipe._execgraph.nodes()), 6
    yield assert_equal, len(pipe._execgraph.edges()), 4

def test6():
    pipe = pe.Workflow(name='pipe')
    mod1 = pe.Node(interface=TestInterface(),name='mod1')
    mod2 = pe.Node(interface=TestInterface(),name='mod2')
    mod3 = pe.Node(interface=TestInterface(),name='mod3')
    mod1.iterables = {}
    mod2.iterables = dict(input1=lambda:[1,2])
    mod3.iterables = {}
    pipe.connect([(mod1,mod2,[('output1','input2')]),
                  (mod2,mod3,[('output1','input2')])])
<<<<<<< HEAD
    pipe._create_flat_graph()
    pipe._execgraph = pe._generate_expanded_graph(deepcopy(pipe._flatgraph))
=======
    pipe._flatgraph = pipe._create_flat_graph()
    pipe._execgraph = pe.generate_expanded_graph(deepcopy(pipe._flatgraph))
>>>>>>> 6572aa08
    yield assert_equal, len(pipe._execgraph.nodes()), 5
    yield assert_equal, len(pipe._execgraph.edges()), 4

def test7():
    pipe = pe.Workflow(name='pipe')
    mod1 = pe.Node(interface=TestInterface(),name='mod1')
    mod2 = pe.Node(interface=TestInterface(),name='mod2')
    mod3 = pe.Node(interface=TestInterface(),name='mod3')
    mod1.iterables = dict(input1=lambda:[1,2])
    mod2.iterables = {}
    mod3.iterables = {}
    pipe.connect([(mod1,mod3,[('output1','input2')]),
                  (mod2,mod3,[('output1','input2')])])
<<<<<<< HEAD
    pipe._create_flat_graph()
    pipe._execgraph = pe._generate_expanded_graph(deepcopy(pipe._flatgraph))
=======
    pipe._flatgraph = pipe._create_flat_graph()
    pipe._execgraph = pe.generate_expanded_graph(deepcopy(pipe._flatgraph))
>>>>>>> 6572aa08
    yield assert_equal, len(pipe._execgraph.nodes()), 5
    yield assert_equal, len(pipe._execgraph.edges()), 4

def test8():
    pipe = pe.Workflow(name='pipe')
    mod1 = pe.Node(interface=TestInterface(),name='mod1')
    mod2 = pe.Node(interface=TestInterface(),name='mod2')
    mod3 = pe.Node(interface=TestInterface(),name='mod3')
    mod1.iterables = dict(input1=lambda:[1,2])
    mod2.iterables = dict(input1=lambda:[1,2])
    mod3.iterables = {}
    pipe.connect([(mod1,mod3,[('output1','input2')]),
                  (mod2,mod3,[('output1','input2')])])
<<<<<<< HEAD
    pipe._create_flat_graph()
    pipe._execgraph = pe._generate_expanded_graph(deepcopy(pipe._flatgraph))
=======
    pipe._flatgraph = pipe._create_flat_graph()
    pipe._execgraph = pe.generate_expanded_graph(deepcopy(pipe._flatgraph))
>>>>>>> 6572aa08
    yield assert_equal, len(pipe._execgraph.nodes()), 8
    yield assert_equal, len(pipe._execgraph.edges()), 8
    edgenum = sorted([(len(pipe._execgraph.in_edges(node)) + \
                           len(pipe._execgraph.out_edges(node))) \
                          for node in pipe._execgraph.nodes()])
    yield assert_true, edgenum[0]>0

def test_expansion():
    pipe1 = pe.Workflow(name='pipe1')
    mod1 = pe.Node(interface=TestInterface(),name='mod1')
    mod2 = pe.Node(interface=TestInterface(),name='mod2')
    pipe1.connect([(mod1,mod2,[('output1','input2')])])
    pipe2 = pe.Workflow(name='pipe2')
    mod3 = pe.Node(interface=TestInterface(),name='mod3')
    mod4 = pe.Node(interface=TestInterface(),name='mod4')
    pipe2.connect([(mod3,mod4,[('output1','input2')])])
    pipe3 = pe.Workflow(name="pipe3")
    pipe3.connect([(pipe1, pipe2, [('mod2.output1','mod4.input1')])])
    pipe4 = pe.Workflow(name="pipe4")
    mod5 = pe.Node(interface=TestInterface(),name='mod5')
    pipe4.add_nodes([mod5])
    pipe5 = pe.Workflow(name="pipe5")
    pipe5.add_nodes([pipe4])
    pipe6 = pe.Workflow(name="pipe6")
    pipe6.connect([(pipe5, pipe3, [('pipe4.mod5.output1','pipe2.mod3.input1')])])
    error_raised = False
    try:
        pipe6._flatgraph = pipe6._create_flat_graph()
    except:
        error_raised = True
    yield assert_false, error_raised

def test_iterable_expansion():
    import nipype.pipeline.engine as pe
    from nipype.interfaces.utility import IdentityInterface
    wf1 = pe.Workflow(name='test')
    node1 = pe.Node(IdentityInterface(fields=['in1']),name='node1')
    node2 = pe.Node(IdentityInterface(fields=['in2']),name='node2')
    node1.iterables = ('in1',[1,2])
    wf1.connect(node1,'in1', node2, 'in2')
    wf3 = pe.Workflow(name='group')
    for i in [0,1,2]:
        wf3.add_nodes([wf1.clone(name='test%d'%i)])
<<<<<<< HEAD
    wf3._create_flat_graph()
    yield assert_equal, len(pe._generate_expanded_graph(wf3._flatgraph).nodes()),12
=======
    wf3._flatgraph = wf3._create_flat_graph()
    yield assert_equal, len(pe.generate_expanded_graph(wf3._flatgraph).nodes()),12
>>>>>>> 6572aa08

def test_disconnect():
    import nipype.pipeline.engine as pe
    from nipype.interfaces.utility import IdentityInterface
    a = pe.Node(IdentityInterface(fields=['a','b']),name='a')
    b = pe.Node(IdentityInterface(fields=['a','b']),name='b')
    flow1 = pe.Workflow(name='test')
    flow1.connect(a,'a',b,'a')
    flow1.disconnect(a,'a',b,'a')
    yield assert_equal, flow1._graph.edges(), []

def test_doubleconnect():
    import nipype.pipeline.engine as pe
    from nipype.interfaces.utility import IdentityInterface
    a = pe.Node(IdentityInterface(fields=['a','b']),name='a')
    b = pe.Node(IdentityInterface(fields=['a','b']),name='b')
    flow1 = pe.Workflow(name='test')
    flow1.connect(a,'a',b,'a')
    x = lambda: flow1.connect(a,'b',b,'a')
    yield assert_raises, Exception, x


'''
Test for order of iterables

import nipype.pipeline.engine as pe
import nipype.interfaces.utility as niu

wf1 = pe.Workflow(name='wf1')
node1 = pe.Node(interface=niu.IdentityInterface(fields=['a1','b1']), name='node1')
node1.iterables = ('a1', [1,2])
wf1.add_nodes([node1])

wf2 = pe.Workflow(name='wf2')
node2 = pe.Node(interface=niu.IdentityInterface(fields=['a2','b2']), name='node2')
wf2.add_nodes([node2])
wf1.connect(node1, 'a1', wf2, 'node2.a2')

node4 = pe.Node(interface=niu.IdentityInterface(fields=['a4','b4']), name='node4')
#node4.iterables = ('a4', [5,6])
wf2.connect(node2, 'b2', node4, 'b4')

wf3 = pe.Workflow(name='wf3')
node3 = pe.Node(interface=niu.IdentityInterface(fields=['a3','b3']), name='node3')
node3.iterables = ('b3', [3,4])
wf3.add_nodes([node3])
wf1.connect(wf3, 'node3.b3', wf2, 'node2.b2')

wf1.base_dir = os.path.join(os.getcwd(),'testit')
wf1.run(inseries=True, createdirsonly=True)

wf1.write_graph(graph2use='exec')
'''

'''
import nipype.pipeline.engine as pe
import nipype.interfaces.spm as spm
import os
from nipype.utils.config import config
from StringIO import StringIO

config.readfp(StringIO("""
[execution]
remove_unnecessary_outputs = true
"""))


segment = pe.Node(interface=spm.Segment(), name="segment")
segment.inputs.data = os.path.abspath("data/T1.nii")
segment.inputs.gm_output_type = [True, True, True]
segment.inputs.wm_output_type = [True, True, True]


smooth_gm = pe.Node(interface=spm.Smooth(), name="smooth_gm")

workflow = pe.Workflow(name="workflow_cleanup_test")
workflow.base_dir = os.path.abspath('./workflow_cleanup_test')

workflow.connect([(segment, smooth_gm, [('native_gm_image','in_files')])])

workflow.run()

#adding new node that uses one of the previously deleted outputs of segment; this should force segment to rerun
smooth_wm = pe.Node(interface=spm.Smooth(), name="smooth_wm")

workflow.connect([(segment, smooth_wm, [('native_wm_image','in_files')])])

workflow.run()

workflow.run()
'''

# Node
def test_node_init():
    yield assert_raises, Exception, pe.Node
    try:
        node = pe.Node(TestInterface, name='test')
    except IOError:
        exception = True
    else:
        exception = False
    yield assert_true, exception
<|MERGE_RESOLUTION|>--- conflicted
+++ resolved
@@ -42,10 +42,6 @@
     yield assert_raises, Exception, pe.Workflow
     pipe = pe.Workflow(name='pipe')
     yield assert_equal, type(pipe._graph), nx.DiGraph
-<<<<<<< HEAD
-    yield assert_equal, pipe._execgraph, None
-=======
->>>>>>> 6572aa08
 
 def test_connect():
     pipe = pe.Workflow(name='pipe')
@@ -66,25 +62,6 @@
     yield assert_true, mod1 in pipe._graph.nodes()
     yield assert_true, mod2 in pipe._graph.nodes()
 
-<<<<<<< HEAD
-def test_generate_dependency_list():
-    pipe = pe.Workflow(name='pipe')
-    mod1 = pe.Node(interface=TestInterface(),name='mod1')
-    mod2 = pe.Node(interface=TestInterface(),name='mod2')
-    pipe.connect([(mod1,mod2,[('output1','input1')])])
-    pipe._create_flat_graph()
-    pipe._execgraph = pe._generate_expanded_graph(deepcopy(pipe._flatgraph))
-    pipe._generate_dependency_list()
-    yield assert_false, pipe._execgraph == None
-    yield assert_equal, len(pipe.procs), 2
-    yield assert_false, pipe.proc_done[1]
-    yield assert_false, pipe.proc_pending[1]
-    mod1_node = pipe.get_exec_node('pipe.mod1')
-    mod2_node = pipe.get_exec_node('pipe.mod2')
-    yield assert_equal, pipe.depidx[pipe.procs.index(mod1_node),pipe.procs.index(mod2_node)], 1
-
-=======
->>>>>>> 6572aa08
 def test_run_in_series():
     cur_dir = os.getcwd()
     temp_dir = mkdtemp(prefix='test_engine_')
@@ -118,13 +95,8 @@
     pipe = pe.Workflow(name='pipe')
     mod1 = pe.Node(interface=TestInterface(),name='mod1')
     pipe.add_nodes([mod1])
-<<<<<<< HEAD
-    pipe._create_flat_graph()
-    pipe._execgraph = pe._generate_expanded_graph(deepcopy(pipe._flatgraph))
-=======
-    pipe._flatgraph = pipe._create_flat_graph()
-    pipe._execgraph = pe.generate_expanded_graph(deepcopy(pipe._flatgraph))
->>>>>>> 6572aa08
+    pipe._flatgraph = pipe._create_flat_graph()
+    pipe._execgraph = pe.generate_expanded_graph(deepcopy(pipe._flatgraph))
     yield assert_equal, len(pipe._execgraph.nodes()), 1
     yield assert_equal, len(pipe._execgraph.edges()), 0
 
@@ -133,13 +105,8 @@
     mod1 = pe.Node(interface=TestInterface(),name='mod1')
     mod1.iterables = dict(input1=lambda:[1,2],input2=lambda:[1,2])
     pipe.add_nodes([mod1])
-<<<<<<< HEAD
-    pipe._create_flat_graph()
-    pipe._execgraph = pe._generate_expanded_graph(deepcopy(pipe._flatgraph))
-=======
-    pipe._flatgraph = pipe._create_flat_graph()
-    pipe._execgraph = pe.generate_expanded_graph(deepcopy(pipe._flatgraph))
->>>>>>> 6572aa08
+    pipe._flatgraph = pipe._create_flat_graph()
+    pipe._execgraph = pe.generate_expanded_graph(deepcopy(pipe._flatgraph))
     yield assert_equal, len(pipe._execgraph.nodes()), 4
     yield assert_equal, len(pipe._execgraph.edges()), 0
     
@@ -150,13 +117,8 @@
     mod2 = pe.Node(interface=TestInterface(),name='mod2')
     mod2.iterables = dict(input1=lambda:[1,2])
     pipe.connect([(mod1,mod2,[('output1','input2')])])
-<<<<<<< HEAD
-    pipe._create_flat_graph()
-    pipe._execgraph = pe._generate_expanded_graph(deepcopy(pipe._flatgraph))
-=======
-    pipe._flatgraph = pipe._create_flat_graph()
-    pipe._execgraph = pe.generate_expanded_graph(deepcopy(pipe._flatgraph))
->>>>>>> 6572aa08
+    pipe._flatgraph = pipe._create_flat_graph()
+    pipe._execgraph = pe.generate_expanded_graph(deepcopy(pipe._flatgraph))
     yield assert_equal, len(pipe._execgraph.nodes()), 3
     yield assert_equal, len(pipe._execgraph.edges()), 2
     
@@ -167,13 +129,8 @@
     mod1.iterables = dict(input1=lambda:[1,2])
     mod2.iterables = {}
     pipe.connect([(mod1,mod2,[('output1','input2')])])
-<<<<<<< HEAD
-    pipe._create_flat_graph()
-    pipe._execgraph = pe._generate_expanded_graph(deepcopy(pipe._flatgraph))
-=======
-    pipe._flatgraph = pipe._create_flat_graph()
-    pipe._execgraph = pe.generate_expanded_graph(deepcopy(pipe._flatgraph))
->>>>>>> 6572aa08
+    pipe._flatgraph = pipe._create_flat_graph()
+    pipe._execgraph = pe.generate_expanded_graph(deepcopy(pipe._flatgraph))
     yield assert_equal, len(pipe._execgraph.nodes()), 4
     yield assert_equal, len(pipe._execgraph.edges()), 2
 
@@ -184,13 +141,8 @@
     mod1.iterables = dict(input1=lambda:[1,2])
     mod2.iterables = dict(input1=lambda:[1,2])
     pipe.connect([(mod1,mod2,[('output1','input2')])])
-<<<<<<< HEAD
-    pipe._create_flat_graph()
-    pipe._execgraph = pe._generate_expanded_graph(deepcopy(pipe._flatgraph))
-=======
-    pipe._flatgraph = pipe._create_flat_graph()
-    pipe._execgraph = pe.generate_expanded_graph(deepcopy(pipe._flatgraph))
->>>>>>> 6572aa08
+    pipe._flatgraph = pipe._create_flat_graph()
+    pipe._execgraph = pe.generate_expanded_graph(deepcopy(pipe._flatgraph))
     yield assert_equal, len(pipe._execgraph.nodes()), 6
     yield assert_equal, len(pipe._execgraph.edges()), 4
 
@@ -204,13 +156,8 @@
     mod3.iterables = {}
     pipe.connect([(mod1,mod2,[('output1','input2')]),
                   (mod2,mod3,[('output1','input2')])])
-<<<<<<< HEAD
-    pipe._create_flat_graph()
-    pipe._execgraph = pe._generate_expanded_graph(deepcopy(pipe._flatgraph))
-=======
-    pipe._flatgraph = pipe._create_flat_graph()
-    pipe._execgraph = pe.generate_expanded_graph(deepcopy(pipe._flatgraph))
->>>>>>> 6572aa08
+    pipe._flatgraph = pipe._create_flat_graph()
+    pipe._execgraph = pe.generate_expanded_graph(deepcopy(pipe._flatgraph))
     yield assert_equal, len(pipe._execgraph.nodes()), 5
     yield assert_equal, len(pipe._execgraph.edges()), 4
 
@@ -224,13 +171,8 @@
     mod3.iterables = {}
     pipe.connect([(mod1,mod3,[('output1','input2')]),
                   (mod2,mod3,[('output1','input2')])])
-<<<<<<< HEAD
-    pipe._create_flat_graph()
-    pipe._execgraph = pe._generate_expanded_graph(deepcopy(pipe._flatgraph))
-=======
-    pipe._flatgraph = pipe._create_flat_graph()
-    pipe._execgraph = pe.generate_expanded_graph(deepcopy(pipe._flatgraph))
->>>>>>> 6572aa08
+    pipe._flatgraph = pipe._create_flat_graph()
+    pipe._execgraph = pe.generate_expanded_graph(deepcopy(pipe._flatgraph))
     yield assert_equal, len(pipe._execgraph.nodes()), 5
     yield assert_equal, len(pipe._execgraph.edges()), 4
 
@@ -244,13 +186,8 @@
     mod3.iterables = {}
     pipe.connect([(mod1,mod3,[('output1','input2')]),
                   (mod2,mod3,[('output1','input2')])])
-<<<<<<< HEAD
-    pipe._create_flat_graph()
-    pipe._execgraph = pe._generate_expanded_graph(deepcopy(pipe._flatgraph))
-=======
-    pipe._flatgraph = pipe._create_flat_graph()
-    pipe._execgraph = pe.generate_expanded_graph(deepcopy(pipe._flatgraph))
->>>>>>> 6572aa08
+    pipe._flatgraph = pipe._create_flat_graph()
+    pipe._execgraph = pe.generate_expanded_graph(deepcopy(pipe._flatgraph))
     yield assert_equal, len(pipe._execgraph.nodes()), 8
     yield assert_equal, len(pipe._execgraph.edges()), 8
     edgenum = sorted([(len(pipe._execgraph.in_edges(node)) + \
@@ -294,13 +231,8 @@
     wf3 = pe.Workflow(name='group')
     for i in [0,1,2]:
         wf3.add_nodes([wf1.clone(name='test%d'%i)])
-<<<<<<< HEAD
-    wf3._create_flat_graph()
-    yield assert_equal, len(pe._generate_expanded_graph(wf3._flatgraph).nodes()),12
-=======
     wf3._flatgraph = wf3._create_flat_graph()
     yield assert_equal, len(pe.generate_expanded_graph(wf3._flatgraph).nodes()),12
->>>>>>> 6572aa08
 
 def test_disconnect():
     import nipype.pipeline.engine as pe
